--- conflicted
+++ resolved
@@ -23,12 +23,8 @@
  * NEGLIGENCE OR OTHERWISE) ARISING IN ANY WAY OUT OF THE USE OF THIS SOFTWARE, EVEN IF ADVISED OF THE
  * POSSIBILITY OF SUCH DAMAGE.
  */
-
-<<<<<<< HEAD
 package com.sforce.ws.wsdl;
 
-=======
->>>>>>> 857e55cf
 import java.util.HashMap;
 import java.util.Iterator;
 
